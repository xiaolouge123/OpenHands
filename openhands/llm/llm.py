import copy
import os
import time
import warnings
from functools import partial
from typing import Any, Callable

import httpx

from openhands.core.config import LLMConfig

with warnings.catch_warnings():
    warnings.simplefilter('ignore')
    import litellm

<<<<<<< HEAD
from litellm import ChatCompletionMessageToolCall, ModelInfo
=======
>>>>>>> 6fc1a63e
from litellm import Message as LiteLLMMessage
from litellm import ModelInfo, PromptTokensDetails
from litellm import completion as litellm_completion
from litellm import completion_cost as litellm_completion_cost
from litellm.exceptions import (
    RateLimitError,
    ServiceUnavailableError,
)
from litellm.types.utils import CostPerToken, ModelResponse, Usage
from litellm.utils import create_pretrained_tokenizer

from openhands.core.exceptions import LLMNoResponseError
from openhands.core.logger import openhands_logger as logger
from openhands.core.message import Message
from openhands.llm.debug_mixin import DebugMixin
from openhands.llm.fn_call_converter import (
    STOP_WORDS,
    convert_fncall_messages_to_non_fncall_messages,
    convert_non_fncall_messages_to_fncall_messages,
)
from openhands.llm.metrics import Metrics
from openhands.llm.retry_mixin import RetryMixin

__all__ = ['LLM']

# tuple of exceptions to retry on
LLM_RETRY_EXCEPTIONS: tuple[type[Exception], ...] = (
    RateLimitError,
    ServiceUnavailableError,
    litellm.Timeout,
    litellm.InternalServerError,
    LLMNoResponseError,
)

# cache prompt supporting models
# remove this when we gemini and deepseek are supported
CACHE_PROMPT_SUPPORTED_MODELS = [
    'claude-3-7-sonnet-20250219',
    'claude-sonnet-3-7-latest',
    'claude-3.7-sonnet',
    'claude-3-5-sonnet-20241022',
    'claude-3-5-sonnet-20240620',
    'claude-3-5-haiku-20241022',
    'claude-3-haiku-20240307',
    'claude-3-opus-20240229',
    'claude-sonnet-4-20250514',
    'claude-sonnet-4',
    'claude-opus-4-20250514',
]

# function calling supporting models
FUNCTION_CALLING_SUPPORTED_MODELS = [
    'claude-3-7-sonnet-20250219',
    'claude-sonnet-3-7-latest',
    'claude-3-5-sonnet',
    'claude-3-5-sonnet-20240620',
    'claude-3-5-sonnet-20241022',
    'claude-3.5-haiku',
    'claude-3-5-haiku-20241022',
    'claude-sonnet-4-20250514',
    'claude-sonnet-4',
    'claude-opus-4-20250514',
    'gpt-4o-mini',
    'gpt-4o',
    'o1-2024-12-17',
    'o3-mini-2025-01-31',
    'o3-mini',
<<<<<<< HEAD
    'deepseek-chat',
    'gpt-4.5-preview-2025-02-27',
    'gemini-2.5-flash-preview-04-17',
    'gemini-2.5-pro-preview-03-25',
    'gemini-2.5-pro-exp-03-25',
=======
    'o3',
    'o3-2025-04-16',
    'o4-mini',
    'o4-mini-2025-04-16',
    'gemini-2.5-pro',
    'gpt-4.1',
    'kimi-k2-0711-preview',
    'kimi-k2-instruct',
    'Qwen3-Coder-480B-A35B-Instruct',
    'qwen3-coder',  # this will match both qwen3-coder-480b (openhands provider) and qwen3-coder (for openrouter)
>>>>>>> 6fc1a63e
]

REASONING_EFFORT_SUPPORTED_MODELS = [
    'o1-2024-12-17',
    'o1',
    'o3',
    'o3-2025-04-16',
    'o3-mini-2025-01-31',
    'o3-mini',
<<<<<<< HEAD
    'deepseek-reasoner',
=======
    'o4-mini',
    'o4-mini-2025-04-16',
    'gemini-2.5-flash',
    'gemini-2.5-pro',
>>>>>>> 6fc1a63e
]

MODELS_WITHOUT_STOP_WORDS = [
    'o1-mini',
    'o1-preview',
    'o1',
    'o1-2024-12-17',
    'xai/grok-4-0709',
]


class LLM(RetryMixin, DebugMixin):
    """The LLM class represents a Language Model instance.

    Attributes:
        config: an LLMConfig object specifying the configuration of the LLM.
    """

    def __init__(
        self,
        config: LLMConfig,
        metrics: Metrics | None = None,
        retry_listener: Callable[[int, int], None] | None = None,
    ) -> None:
        """Initializes the LLM. If LLMConfig is passed, its values will be the fallback.

        Passing simple parameters always overrides config.

        Args:
            config: The LLM configuration.
            metrics: The metrics to use.
        """
        self._tried_model_info = False
        self.metrics: Metrics = (
            metrics if metrics is not None else Metrics(model_name=config.model)
        )
        self.cost_metric_supported: bool = True
        self.config: LLMConfig = copy.deepcopy(config)

        self.model_info: ModelInfo | None = None
        self.retry_listener = retry_listener
        if self.config.log_completions:
            if self.config.log_completions_folder is None:
                raise RuntimeError(
                    'log_completions_folder is required when log_completions is enabled'
                )
            os.makedirs(self.config.log_completions_folder, exist_ok=True)

        # call init_model_info to initialize config.max_output_tokens
        # which is used in partial function
        with warnings.catch_warnings():
            warnings.simplefilter('ignore')
            self.init_model_info()
        if self.vision_is_active():
            logger.debug('LLM: model has vision enabled')
        if self.is_caching_prompt_active():
            logger.debug('LLM: caching prompt enabled')
        if self.is_function_calling_active():
            logger.debug('LLM: model supports function calling')

        # if using a custom tokenizer, make sure it's loaded and accessible in the format expected by litellm
        if self.config.custom_tokenizer is not None:
            self.tokenizer = create_pretrained_tokenizer(self.config.custom_tokenizer)
        else:
            self.tokenizer = None

        # set up the completion function
        kwargs: dict[str, Any] = {
            'temperature': self.config.temperature,
            'max_completion_tokens': self.config.max_output_tokens,
        }
        if self.config.top_k is not None:
            # openai doesn't expose top_k
            # litellm will handle it a bit differently than the openai-compatible params
            kwargs['top_k'] = self.config.top_k
        if self.config.top_p is not None:
            # openai doesn't expose top_p, but litellm does
            kwargs['top_p'] = self.config.top_p

        # Handle OpenHands provider - rewrite to litellm_proxy
        if self.config.model.startswith('openhands/'):
            model_name = self.config.model.removeprefix('openhands/')
            self.config.model = f'litellm_proxy/{model_name}'
            self.config.base_url = 'https://llm-proxy.app.all-hands.dev/'
            logger.debug(
                f'Rewrote openhands/{model_name} to {self.config.model} with base URL {self.config.base_url}'
            )

        if (
            self.config.model.lower() in REASONING_EFFORT_SUPPORTED_MODELS
            or self.config.model.split('/')[-1] in REASONING_EFFORT_SUPPORTED_MODELS
        ):
            # For Gemini models, only map 'low' to optimized thinking budget
            # Let other reasoning_effort values pass through to API as-is
            if 'gemini-2.5-pro' in self.config.model:
                logger.debug(
                    f'Gemini model {self.config.model} with reasoning_effort {self.config.reasoning_effort}'
                )
                if self.config.reasoning_effort in {None, 'low', 'none'}:
                    kwargs['thinking'] = {'budget_tokens': 128}
                    kwargs['allowed_openai_params'] = ['thinking']
                    kwargs.pop('reasoning_effort', None)
                else:
                    kwargs['reasoning_effort'] = self.config.reasoning_effort
                logger.debug(
                    f'Gemini model {self.config.model} with reasoning_effort {self.config.reasoning_effort} mapped to thinking {kwargs.get("thinking")}'
                )

            else:
                kwargs['reasoning_effort'] = self.config.reasoning_effort
            kwargs.pop(
                'temperature'
            )  # temperature is not supported for reasoning models
            kwargs.pop('top_p')  # reasoning model like o3 doesn't support top_p
        # Azure issue: https://github.com/All-Hands-AI/OpenHands/issues/6777
        if self.config.model.startswith('azure'):
            kwargs['max_tokens'] = self.config.max_output_tokens
            kwargs.pop('max_completion_tokens')

        # Add safety settings for models that support them
        if 'mistral' in self.config.model.lower() and self.config.safety_settings:
            kwargs['safety_settings'] = self.config.safety_settings
        elif 'gemini' in self.config.model.lower() and self.config.safety_settings:
            kwargs['safety_settings'] = self.config.safety_settings

        self._completion = partial(
            litellm_completion,
            model=self.config.model,
            api_key=(
                self.config.api_key.get_secret_value() if self.config.api_key else None
            ),
            base_url=self.config.base_url,
            api_version=self.config.api_version,
            custom_llm_provider=self.config.custom_llm_provider,
            timeout=self.config.timeout,
            drop_params=self.config.drop_params,
            seed=self.config.seed,
            **kwargs,
        )

        self._completion_unwrapped = self._completion

        @self.retry_decorator(
            num_retries=self.config.num_retries,
            retry_exceptions=LLM_RETRY_EXCEPTIONS,
            retry_min_wait=self.config.retry_min_wait,
            retry_max_wait=self.config.retry_max_wait,
            retry_multiplier=self.config.retry_multiplier,
            retry_listener=self.retry_listener,
        )
        def wrapper(*args: Any, **kwargs: Any) -> Any:
            """Wrapper for the litellm completion function. Logs the input and output of the completion function."""
            from openhands.io import json

            messages_kwarg: list[dict[str, Any]] | dict[str, Any] = []
            mock_function_calling = not self.is_function_calling_active()

            # some callers might send the model and messages directly
            # litellm allows positional args, like completion(model, messages, **kwargs)
            if len(args) > 1:
                # ignore the first argument if it's provided (it would be the model)
                # design wise: we don't allow overriding the configured values
                # implementation wise: the partial function set the model as a kwarg already
                # as well as other kwargs
                messages_kwarg = args[1] if len(args) > 1 else args[0]
                kwargs['messages'] = messages_kwarg

                # remove the first args, they're sent in kwargs
                args = args[2:]
            elif 'messages' in kwargs:
                messages_kwarg = kwargs['messages']

            # ensure we work with a list of messages
            messages: list[dict[str, Any]] = (
                messages_kwarg if isinstance(messages_kwarg, list) else [messages_kwarg]
            )

            # handle conversion of to non-function calling messages if needed
            original_fncall_messages = copy.deepcopy(messages)
            mock_fncall_tools = None
            # if the agent or caller has defined tools, and we mock via prompting, convert the messages
            if mock_function_calling and 'tools' in kwargs:
                add_in_context_learning_example = True
                if (
                    'openhands-lm' in self.config.model
                    or 'devstral' in self.config.model
                ):
                    add_in_context_learning_example = False

                messages = convert_fncall_messages_to_non_fncall_messages(
                    messages,
                    kwargs['tools'],
                    add_in_context_learning_example=add_in_context_learning_example,
                )
                kwargs['messages'] = messages

                # add stop words if the model supports it
                if self.config.model not in MODELS_WITHOUT_STOP_WORDS:
                    kwargs['stop'] = STOP_WORDS

                mock_fncall_tools = kwargs.pop('tools')
                if 'openhands-lm' in self.config.model:
                    # If we don't have this, we might run into issue when serving openhands-lm
                    # using SGLang
                    # BadRequestError: litellm.BadRequestError: OpenAIException - Error code: 400 - {'object': 'error', 'message': '400', 'type': 'Failed to parse fc related info to json format!', 'param': None, 'code': 400}
                    kwargs['tool_choice'] = 'none'
                else:
                    # tool_choice should not be specified when mocking function calling
                    kwargs.pop('tool_choice', None)

            # if we have no messages, something went very wrong
            if not messages:
                raise ValueError(
                    'The messages list is empty. At least one message is required.'
                )

            # log the entire LLM prompt
            self.log_prompt(messages)

            # set litellm modify_params to the configured value
            # True by default to allow litellm to do transformations like adding a default message, when a message is empty
            # NOTE: this setting is global; unlike drop_params, it cannot be overridden in the litellm completion partial
            litellm.modify_params = self.config.modify_params

            # if we're not using litellm proxy, remove the extra_body
            if 'litellm_proxy' not in self.config.model:
                kwargs.pop('extra_body', None)

            # Record start time for latency measurement
            start_time = time.time()
            # we don't support streaming here, thus we get a ModelResponse

            # Suppress httpx deprecation warnings during LiteLLM calls
            # This prevents the "Use 'content=<...>' to upload raw bytes/text content" warning
            # that appears when LiteLLM makes HTTP requests to LLM providers
            with warnings.catch_warnings():
                warnings.filterwarnings(
                    'ignore', category=DeprecationWarning, module='httpx.*'
                )
                warnings.filterwarnings(
                    'ignore',
                    message=r'.*content=.*upload.*',
                    category=DeprecationWarning,
                )
                resp: ModelResponse = self._completion_unwrapped(*args, **kwargs)

            # Calculate and record latency
            latency = time.time() - start_time
            response_id = resp.get('id', 'unknown')
            self.metrics.add_response_latency(latency, response_id)

            non_fncall_response = copy.deepcopy(resp)

            # if we mocked function calling, and we have tools, convert the response back to function calling format
            if mock_function_calling and mock_fncall_tools is not None:
                if len(resp.choices) < 1:
                    raise LLMNoResponseError(
                        'Response choices is less than 1 - This is only seen in Gemini models so far. Response: '
                        + str(resp)
                    )

                non_fncall_response_message = resp.choices[0].message
                # messages is already a list with proper typing from line 223
                fn_call_messages_with_response = (
                    convert_non_fncall_messages_to_fncall_messages(
                        messages + [non_fncall_response_message], mock_fncall_tools
                    )
                )
                fn_call_response_message = fn_call_messages_with_response[-1]
                if not isinstance(fn_call_response_message, LiteLLMMessage):
                    fn_call_response_message = LiteLLMMessage(
                        **fn_call_response_message
                    )
                resp.choices[0].message = fn_call_response_message

            # Check if resp has 'choices' key with at least one item
            if not resp.get('choices') or len(resp['choices']) < 1:
                raise LLMNoResponseError(
                    'Response choices is less than 1 - This is only seen in Gemini models so far. Response: '
                    + str(resp)
                )

            # log the LLM response
            self.log_response(resp)

            # post-process the response first to calculate cost
            cost = self._post_completion(resp)

            # log for evals or other scripts that need the raw completion
            if self.config.log_completions:
                assert self.config.log_completions_folder is not None
                log_file = os.path.join(
                    self.config.log_completions_folder,
                    # use the metric model name (for draft editor)
                    f'{self.metrics.model_name.replace("/", "__")}-{time.time()}.json',
                )

                # set up the dict to be logged
                _d = {
                    'messages': messages,
                    'response': resp,
                    'args': args,
                    'kwargs': {
                        k: v
                        for k, v in kwargs.items()
                        if k not in ('messages', 'client')
                    },
                    'timestamp': time.time(),
                    'cost': cost,
                }

                # if non-native function calling, save messages/response separately
                if mock_function_calling:
                    # Overwrite response as non-fncall to be consistent with messages
                    _d['response'] = non_fncall_response

                    # Save fncall_messages/response separately
                    _d['fncall_messages'] = original_fncall_messages
                    _d['fncall_response'] = resp
                with open(log_file, 'w') as f:
                    f.write(json.dumps(_d))

            return resp

        self._completion = wrapper

    @property
    def completion(self) -> Callable:
        """Decorator for the litellm completion function.

        Check the complete documentation at https://litellm.vercel.app/docs/completion
        """
        return self._completion

    def init_model_info(self) -> None:
        if self._tried_model_info:
            return
        self._tried_model_info = True
        try:
            if self.config.model.startswith('openrouter'):
                self.model_info = litellm.get_model_info(self.config.model)
        except Exception as e:
            logger.debug(f'Error getting model info: {e}')

        if self.config.model.startswith('litellm_proxy/'):
            # IF we are using LiteLLM proxy, get model info from LiteLLM proxy
            # GET {base_url}/v1/model/info with litellm_model_id as path param
            base_url = self.config.base_url.strip() if self.config.base_url else ''
            if not base_url.startswith(('http://', 'https://')):
                base_url = 'http://' + base_url

            response = httpx.get(
                f'{base_url}/v1/model/info',
                headers={
                    'Authorization': f'Bearer {self.config.api_key.get_secret_value() if self.config.api_key else None}'
                },
            )

            try:
                resp_json = response.json()
                if 'data' not in resp_json:
                    logger.info(
                        f'No data field in model info response from LiteLLM proxy: {resp_json}'
                    )
                all_model_info = resp_json.get('data', [])
            except Exception as e:
                logger.info(f'Error parsing JSON response from LiteLLM proxy: {e}')
                all_model_info = []
            current_model_info = next(
                (
                    info
                    for info in all_model_info
                    if info['model_name']
                    == self.config.model.removeprefix('litellm_proxy/')
                ),
                None,
            )
            if current_model_info:
                self.model_info = current_model_info['model_info']
                logger.debug(f'Got model info from litellm proxy: {self.model_info}')

        # Last two attempts to get model info from NAME
        if not self.model_info:
            try:
                self.model_info = litellm.get_model_info(
                    self.config.model.split(':')[0]
                )
            # noinspection PyBroadException
            except Exception:
                pass
        if not self.model_info:
            try:
                self.model_info = litellm.get_model_info(
                    self.config.model.split('/')[-1]
                )
            # noinspection PyBroadException
            except Exception:
                pass
        from openhands.io import json

        logger.debug(
            f'Model info: {json.dumps({"model": self.config.model, "base_url": self.config.base_url}, indent=2)}'
        )

        if self.config.model.startswith('huggingface'):
            # HF doesn't support the OpenAI default value for top_p (1)
            logger.debug(
                f'Setting top_p to 0.9 for Hugging Face model: {self.config.model}'
            )
            self.config.top_p = 0.9 if self.config.top_p == 1 else self.config.top_p

        # Set max_input_tokens from model info if not explicitly set
        if (
            self.config.max_input_tokens is None
            and self.model_info is not None
            and 'max_input_tokens' in self.model_info
            and isinstance(self.model_info['max_input_tokens'], int)
        ):
            self.config.max_input_tokens = self.model_info['max_input_tokens']

        # Set max_output_tokens from model info if not explicitly set
        if self.config.max_output_tokens is None:
            # Special case for Claude 3.7 Sonnet models
            if any(
                model in self.config.model
                for model in ['claude-3-7-sonnet', 'claude-3.7-sonnet']
            ):
                self.config.max_output_tokens = 64000  # litellm set max to 128k, but that requires a header to be set
            # Try to get from model info
            elif self.model_info is not None:
                # max_output_tokens has precedence over max_tokens
                if 'max_output_tokens' in self.model_info and isinstance(
                    self.model_info['max_output_tokens'], int
                ):
                    self.config.max_output_tokens = self.model_info['max_output_tokens']
                elif 'max_tokens' in self.model_info and isinstance(
                    self.model_info['max_tokens'], int
                ):
                    self.config.max_output_tokens = self.model_info['max_tokens']

        # Initialize function calling capability
        # Check if model name is in our supported list
        model_name_supported = (
            self.config.model in FUNCTION_CALLING_SUPPORTED_MODELS
            or self.config.model.split('/')[-1] in FUNCTION_CALLING_SUPPORTED_MODELS
            or any(m in self.config.model for m in FUNCTION_CALLING_SUPPORTED_MODELS)
        )

        # Handle native_tool_calling user-defined configuration
        if self.config.native_tool_calling is None:
            self._function_calling_active = model_name_supported
        else:
            self._function_calling_active = self.config.native_tool_calling

    def vision_is_active(self) -> bool:
        with warnings.catch_warnings():
            warnings.simplefilter('ignore')
            return not self.config.disable_vision and self._supports_vision()

    def _supports_vision(self) -> bool:
        """Acquire from litellm if model is vision capable.

        Returns:
            bool: True if model is vision capable. Return False if model not supported by litellm.
        """
        # litellm.supports_vision currently returns False for 'openai/gpt-...' or 'anthropic/claude-...' (with prefixes)
        # but model_info will have the correct value for some reason.
        # we can go with it, but we will need to keep an eye if model_info is correct for Vertex or other providers
        # remove when litellm is updated to fix https://github.com/BerriAI/litellm/issues/5608
        # Check both the full model name and the name after proxy prefix for vision support
        return (
            litellm.supports_vision(self.config.model)
            or litellm.supports_vision(self.config.model.split('/')[-1])
            or (
                self.model_info is not None
                and self.model_info.get('supports_vision', False)
            )
        )

    def is_caching_prompt_active(self) -> bool:
        """Check if prompt caching is supported and enabled for current model.

        Returns:
            boolean: True if prompt caching is supported and enabled for the given model.
        """
        return (
            self.config.caching_prompt is True
            and (
                self.config.model in CACHE_PROMPT_SUPPORTED_MODELS
                or self.config.model.split('/')[-1] in CACHE_PROMPT_SUPPORTED_MODELS
            )
            # We don't need to look-up model_info, because only Anthropic models needs the explicit caching breakpoint
        )

    def is_function_calling_active(self) -> bool:
        """Returns whether function calling is supported and enabled for this LLM instance.

        The result is cached during initialization for performance.
        """
        return self._function_calling_active

    def _post_completion(self, response: ModelResponse) -> float:
        """Post-process the completion response.

        Logs the cost and usage stats of the completion call.
        """
        try:
            cur_cost = self._completion_cost(response)
        except Exception:
            cur_cost = 0

        stats = ''
        if self.cost_metric_supported:
            # keep track of the cost
            stats = 'Cost: %.2f USD | Accumulated Cost: %.2f USD\n' % (
                cur_cost,
                self.metrics.accumulated_cost,
            )

        # Add latency to stats if available
        if self.metrics.response_latencies:
            latest_latency = self.metrics.response_latencies[-1]
            stats += 'Response Latency: %.3f seconds\n' % latest_latency.latency

        usage: Usage | None = response.get('usage')
        response_id = response.get('id', 'unknown')

        if usage:
            # keep track of the input and output tokens
            prompt_tokens = usage.get('prompt_tokens', 0)
            completion_tokens = usage.get('completion_tokens', 0)

            if prompt_tokens:
                stats += 'Input tokens: ' + str(prompt_tokens)

            if completion_tokens:
                stats += (
                    (' | ' if prompt_tokens else '')
                    + 'Output tokens: '
                    + str(completion_tokens)
                    + '\n'
                )

            # read the prompt cache hit, if any
<<<<<<< HEAD
            # prompt_tokens_details: PromptTokensDetails = usage.get(
            #     'prompt_tokens_details'
            # )
            cache_hit_tokens = 0
            # (
            #     prompt_tokens_details.cached_tokens if prompt_tokens_details else 0
            # )
=======
            prompt_tokens_details: PromptTokensDetails = usage.get(
                'prompt_tokens_details'
            )
            cache_hit_tokens = (
                prompt_tokens_details.cached_tokens
                if prompt_tokens_details and prompt_tokens_details.cached_tokens
                else 0
            )
>>>>>>> 6fc1a63e
            if cache_hit_tokens:
                stats += 'Input tokens (cache hit): ' + str(cache_hit_tokens) + '\n'

            # For Anthropic, the cache writes have a different cost than regular input tokens
            # but litellm doesn't separate them in the usage stats
            # we can read it from the provider-specific extra field
            model_extra = usage.get('model_extra', {})
            cache_write_tokens = model_extra.get('cache_creation_input_tokens', 0)
            if cache_write_tokens:
                stats += 'Input tokens (cache write): ' + str(cache_write_tokens) + '\n'

            # Get context window from model info
            context_window = 0
            if self.model_info and 'max_input_tokens' in self.model_info:
                context_window = self.model_info['max_input_tokens']
                logger.debug(f'Using context window: {context_window}')

            # Record in metrics
            # We'll treat cache_hit_tokens as "cache read" and cache_write_tokens as "cache write"
            self.metrics.add_token_usage(
                prompt_tokens=prompt_tokens,
                completion_tokens=completion_tokens,
                cache_read_tokens=cache_hit_tokens,
                cache_write_tokens=cache_write_tokens,
                context_window=context_window,
                response_id=response_id,
            )

        # log the stats
        if stats:
            logger.debug(stats)

        return cur_cost

    def get_token_count(self, messages: list[dict] | list[Message]) -> int:
        """Get the number of tokens in a list of messages. Use dicts for better token counting.

        Args:
            messages (list): A list of messages, either as a list of dicts or as a list of Message objects.
        Returns:
            int: The number of tokens.
        """
        # attempt to convert Message objects to dicts, litellm expects dicts
        if (
            isinstance(messages, list)
            and len(messages) > 0
            and isinstance(messages[0], Message)
        ):
            logger.info(
                'Message objects now include serialized tool calls in token counting'
            )
            # Assert the expected type for format_messages_for_llm
            assert isinstance(messages, list) and all(
                isinstance(m, Message) for m in messages
            ), 'Expected list of Message objects'

            # We've already asserted that messages is a list of Message objects
            # Use explicit typing to satisfy mypy
            messages_typed: list[Message] = messages  # type: ignore
            messages = self.format_messages_for_llm(messages_typed)

        # try to get the token count with the default litellm tokenizers
        # or the custom tokenizer if set for this LLM configuration
        try:
            return int(
                litellm.token_counter(
                    model=self.config.model,
                    messages=messages,
                    custom_tokenizer=self.tokenizer,
                )
            )
        except Exception as e:
            # limit logspam in case token count is not supported
            logger.error(
                f'Error getting token count for\n model {self.config.model}\n{e}'
                + (
                    f'\ncustom_tokenizer: {self.config.custom_tokenizer}'
                    if self.config.custom_tokenizer is not None
                    else ''
                )
            )
            return 0

    def _is_local(self) -> bool:
        """Determines if the system is using a locally running LLM.

        Returns:
            boolean: True if executing a local model.
        """
        if self.config.base_url is not None:
            for substring in ['localhost', '127.0.0.1', '0.0.0.0']:
                if substring in self.config.base_url:
                    return True
        elif self.config.model is not None:
            if self.config.model.startswith('ollama'):
                return True
        return False

    def _completion_cost(self, response: Any) -> float:
        """Calculate completion cost and update metrics with running total.

        Calculate the cost of a completion response based on the model. Local models are treated as free.
        Add the current cost into total cost in metrics.

        Args:
            response: A response from a model invocation.

        Returns:
            number: The cost of the response.
        """
        if not self.cost_metric_supported:
            return 0.0

        extra_kwargs = {}
        if (
            self.config.input_cost_per_token is not None
            and self.config.output_cost_per_token is not None
        ):
            cost_per_token = CostPerToken(
                input_cost_per_token=self.config.input_cost_per_token,
                output_cost_per_token=self.config.output_cost_per_token,
            )
            logger.debug(f'Using custom cost per token: {cost_per_token}')
            extra_kwargs['custom_cost_per_token'] = cost_per_token

        # try directly get response_cost from response
        _hidden_params = getattr(response, '_hidden_params', {})
        cost = _hidden_params.get('additional_headers', {}).get(
            'llm_provider-x-litellm-response-cost', None
        )
        if cost is not None:
            cost = float(cost)
            logger.debug(f'Got response_cost from response: {cost}')

        try:
            if cost is None:
                try:
                    cost = litellm_completion_cost(
                        completion_response=response, **extra_kwargs
                    )
                except Exception as e:
                    logger.debug(f'Error getting cost from litellm: {e}')

            if cost is None:
                _model_name = '/'.join(self.config.model.split('/')[1:])
                cost = litellm_completion_cost(
                    completion_response=response, model=_model_name, **extra_kwargs
                )
                logger.debug(
                    f'Using fallback model name {_model_name} to get cost: {cost}'
                )
            self.metrics.add_cost(float(cost))
            return float(cost)
        except Exception:
            self.cost_metric_supported = False
            logger.debug('Cost calculation not supported for this model.')
        return 0.0

    def __str__(self) -> str:
        if self.config.api_version:
            return f'LLM(model={self.config.model}, api_version={self.config.api_version}, base_url={self.config.base_url})'
        elif self.config.base_url:
            return f'LLM(model={self.config.model}, base_url={self.config.base_url})'
        return f'LLM(model={self.config.model})'

    def __repr__(self) -> str:
        return str(self)

    def format_messages_for_llm(self, messages: Message | list[Message]) -> list[dict]:
        if isinstance(messages, Message):
            messages = [messages]

        # set flags to know how to serialize the messages
        for message in messages:
            message.cache_enabled = self.is_caching_prompt_active()
            message.vision_enabled = self.vision_is_active()
            message.function_calling_enabled = self.is_function_calling_active()
            if 'deepseek' in self.config.model:
                message.force_string_serializer = True
            if 'kimi-k2-instruct' in self.config.model and 'groq' in self.config.model:
                message.force_string_serializer = True

        # let pydantic handle the serialization
        return [message.model_dump() for message in messages]<|MERGE_RESOLUTION|>--- conflicted
+++ resolved
@@ -13,10 +13,6 @@
     warnings.simplefilter('ignore')
     import litellm
 
-<<<<<<< HEAD
-from litellm import ChatCompletionMessageToolCall, ModelInfo
-=======
->>>>>>> 6fc1a63e
 from litellm import Message as LiteLLMMessage
 from litellm import ModelInfo, PromptTokensDetails
 from litellm import completion as litellm_completion
@@ -84,13 +80,6 @@
     'o1-2024-12-17',
     'o3-mini-2025-01-31',
     'o3-mini',
-<<<<<<< HEAD
-    'deepseek-chat',
-    'gpt-4.5-preview-2025-02-27',
-    'gemini-2.5-flash-preview-04-17',
-    'gemini-2.5-pro-preview-03-25',
-    'gemini-2.5-pro-exp-03-25',
-=======
     'o3',
     'o3-2025-04-16',
     'o4-mini',
@@ -101,7 +90,6 @@
     'kimi-k2-instruct',
     'Qwen3-Coder-480B-A35B-Instruct',
     'qwen3-coder',  # this will match both qwen3-coder-480b (openhands provider) and qwen3-coder (for openrouter)
->>>>>>> 6fc1a63e
 ]
 
 REASONING_EFFORT_SUPPORTED_MODELS = [
@@ -111,14 +99,10 @@
     'o3-2025-04-16',
     'o3-mini-2025-01-31',
     'o3-mini',
-<<<<<<< HEAD
-    'deepseek-reasoner',
-=======
     'o4-mini',
     'o4-mini-2025-04-16',
     'gemini-2.5-flash',
     'gemini-2.5-pro',
->>>>>>> 6fc1a63e
 ]
 
 MODELS_WITHOUT_STOP_WORDS = [
@@ -247,9 +231,9 @@
         self._completion = partial(
             litellm_completion,
             model=self.config.model,
-            api_key=(
-                self.config.api_key.get_secret_value() if self.config.api_key else None
-            ),
+            api_key=self.config.api_key.get_secret_value()
+            if self.config.api_key
+            else None,
             base_url=self.config.base_url,
             api_version=self.config.api_version,
             custom_llm_provider=self.config.custom_llm_provider,
@@ -663,15 +647,6 @@
                 )
 
             # read the prompt cache hit, if any
-<<<<<<< HEAD
-            # prompt_tokens_details: PromptTokensDetails = usage.get(
-            #     'prompt_tokens_details'
-            # )
-            cache_hit_tokens = 0
-            # (
-            #     prompt_tokens_details.cached_tokens if prompt_tokens_details else 0
-            # )
-=======
             prompt_tokens_details: PromptTokensDetails = usage.get(
                 'prompt_tokens_details'
             )
@@ -680,7 +655,6 @@
                 if prompt_tokens_details and prompt_tokens_details.cached_tokens
                 else 0
             )
->>>>>>> 6fc1a63e
             if cache_hit_tokens:
                 stats += 'Input tokens (cache hit): ' + str(cache_hit_tokens) + '\n'
 
