from typing import Generator

from litellm import ModelResponse

from openhands.core.config.agent_config import AgentConfig
from openhands.core.logger import openhands_logger as logger
from openhands.core.message import ImageContent, Message, TextContent
from openhands.core.schema import ActionType
from openhands.events.action import (
    Action,
    AgentDelegateAction,
    AgentFinishAction,
    AgentThinkAction,
    BrowseInteractiveAction,
    BrowseURLAction,
    CmdRunAction,
    FileEditAction,
    FileReadAction,
    IPythonRunCellAction,
    MessageAction,
)
from openhands.events.action.mcp import MCPAction
from openhands.events.action.message import SystemMessageAction
from openhands.events.event import Event, RecallType
from openhands.events.observation import (
    AgentCondensationObservation,
    AgentDelegateObservation,
    AgentThinkObservation,
    BrowserOutputObservation,
    CmdOutputObservation,
    FileDownloadObservation,
    FileEditObservation,
    FileReadObservation,
    IPythonRunCellObservation,
    UserRejectObservation,
)
from openhands.events.observation.agent import (
    MicroagentKnowledge,
    RecallObservation,
)
from openhands.events.observation.error import ErrorObservation
from openhands.events.observation.mcp import MCPObservation
from openhands.events.observation.observation import Observation
from openhands.events.serialization.event import truncate_content
from openhands.utils.prompt import (
    ConversationInstructions,
    PromptManager,
    RepositoryInfo,
    RuntimeInfo,
)


class ConversationMemory:
    """Processes event history into a coherent conversation for the agent."""

    def __init__(self, config: AgentConfig, prompt_manager: PromptManager):
        self.agent_config = config
        self.prompt_manager = prompt_manager

    @staticmethod
    def _is_valid_image_url(url: str | None) -> bool:
        """Check if an image URL is valid and non-empty.

        Args:
            url: The image URL to validate

        Returns:
            True if the URL is valid, False otherwise
        """
        return bool(url and url.strip())

    def process_events(
        self,
        condensed_history: list[Event],
        initial_user_action: MessageAction,
        max_message_chars: int | None = None,
        vision_is_active: bool = False,
    ) -> list[Message]:
        """Process state history into a list of messages for the LLM.

        Ensures that tool call actions are processed correctly in function calling mode.

        Args:
            condensed_history: The condensed history of events to convert
            max_message_chars: The maximum number of characters in the content of an event included
                in the prompt to the LLM. Larger observations are truncated.
            vision_is_active: Whether vision is active in the LLM. If True, image URLs will be included.
            initial_user_action: The initial user message action, if available. Used to ensure the conversation starts correctly.
        """

        events = condensed_history

        # Ensure the event list starts with SystemMessageAction, then MessageAction(source='user')
        self._ensure_system_message(events)
        self._ensure_initial_user_message(events, initial_user_action)

        # log visual browsing status
        logger.debug(f'Visual browsing: {self.agent_config.enable_som_visual_browsing}')

        # Initialize empty messages list
        messages = []

        # Process regular events
        pending_tool_call_action_messages: dict[str, Message] = {}
        tool_call_id_to_message: dict[str, Message] = {}

        for i, event in enumerate(events):
            # create a regular message from an event
            if isinstance(event, Action):
                # logger.debug(f'Processing action: {event}')
                messages_to_add = self._process_action(
                    action=event,
                    pending_tool_call_action_messages=pending_tool_call_action_messages,
                    vision_is_active=vision_is_active,
                )
                logger.debug(
                    f'Pending tool call action messages: {pending_tool_call_action_messages}'
                )
            elif isinstance(event, Observation):
                messages_to_add = self._process_observation(
                    obs=event,
                    tool_call_id_to_message=tool_call_id_to_message,
                    max_message_chars=max_message_chars,
                    vision_is_active=vision_is_active,
                    enable_som_visual_browsing=self.agent_config.enable_som_visual_browsing,
                    current_index=i,
                    events=events,
                )
                logger.debug(f'Tool call id to message: {tool_call_id_to_message}')
            else:
                raise ValueError(f'Unknown event type: {type(event)}')

            # Check pending tool call action messages and see if they are complete
            _response_ids_to_remove = []
            for (
                response_id,
                pending_message,
            ) in pending_tool_call_action_messages.items():
                assert pending_message.tool_calls is not None, (
                    'Tool calls should NOT be None when function calling is enabled & the message is considered pending tool call. '
                    f'Pending message: {pending_message}'
                )
                if all(
                    tool_call.id in tool_call_id_to_message
                    for tool_call in pending_message.tool_calls
                ):
                    # If complete:
                    # -- 1. Add the message that **initiated** the tool calls
                    messages_to_add.append(pending_message)
                    # -- 2. Add the tool calls **results***
                    for tool_call in pending_message.tool_calls:
                        messages_to_add.append(tool_call_id_to_message[tool_call.id])
                        tool_call_id_to_message.pop(tool_call.id)
                    _response_ids_to_remove.append(response_id)
            # Cleanup the processed pending tool messages
            for response_id in _response_ids_to_remove:
                pending_tool_call_action_messages.pop(response_id)

            messages += messages_to_add
<<<<<<< HEAD
        logger.debug(f'Conversation process_events messages: {messages}')
=======

        # Apply final filtering so that the messages in context don't have unmatched tool calls
        # and tool responses, for example
        messages = list(ConversationMemory._filter_unmatched_tool_calls(messages))

        # Apply final formatting
        messages = self._apply_user_message_formatting(messages)

>>>>>>> 6fc1a63e
        return messages

    def _apply_user_message_formatting(self, messages: list[Message]) -> list[Message]:
        """Applies formatting rules, such as adding newlines between consecutive user messages."""
        formatted_messages = []
        prev_role = None
        for msg in messages:
            # Add double newline between consecutive user messages
            if msg.role == 'user' and prev_role == 'user' and len(msg.content) > 0:
                # Find the first TextContent in the message to add newlines
                for content_item in msg.content:
                    if isinstance(content_item, TextContent):
                        # Prepend two newlines to ensure visual separation
                        content_item.text = '\n\n' + content_item.text
                        break
            formatted_messages.append(msg)
            prev_role = msg.role  # Update prev_role after processing each message
        return formatted_messages

    def _process_action(
        self,
        action: Action,
        pending_tool_call_action_messages: dict[str, Message],
        vision_is_active: bool = False,
    ) -> list[Message]:
        """Converts an action into a message format that can be sent to the LLM.

        This method handles different types of actions and formats them appropriately:
        1. For tool-based actions (AgentDelegate, CmdRun, IPythonRunCell, FileEdit) and agent-sourced AgentFinish:
            - In function calling mode: Stores the LLM's response in pending_tool_call_action_messages
            - In non-function calling mode: Creates a message with the action string
        2. For MessageActions: Creates a message with the text content and optional image content

        Args:
            action: The action to convert. Can be one of:
                - CmdRunAction: For executing bash commands
                - IPythonRunCellAction: For running IPython code
                - FileEditAction: For editing files
                - FileReadAction: For reading files using openhands-aci commands
                - BrowseInteractiveAction: For browsing the web
                - AgentFinishAction: For ending the interaction
                - MessageAction: For sending messages
                - MCPAction: For interacting with the MCP server
            pending_tool_call_action_messages: Dictionary mapping response IDs to their corresponding messages.
                Used in function calling mode to track tool calls that are waiting for their results.

            vision_is_active: Whether vision is active in the LLM. If True, image URLs will be included

        Returns:
            list[Message]: A list containing the formatted message(s) for the action.
                May be empty if the action is handled as a tool call in function calling mode.

        Note:
            In function calling mode, tool-based actions are stored in pending_tool_call_action_messages
            rather than being returned immediately. They will be processed later when all corresponding
            tool call results are available.
        """
        # create a regular message from an event
        if isinstance(
            action,
            (
                AgentDelegateAction,
                AgentThinkAction,
                IPythonRunCellAction,
                FileEditAction,
                FileReadAction,
                BrowseInteractiveAction,
                BrowseURLAction,
                MCPAction,
            ),
        ) or (isinstance(action, CmdRunAction) and action.source == 'agent'):
            tool_metadata = action.tool_call_metadata
            assert tool_metadata is not None, (
                'Tool call metadata should NOT be None when function calling is enabled. Action: '
                + str(action)
            )

            llm_response: ModelResponse = tool_metadata.model_response
            assistant_msg = getattr(llm_response.choices[0], 'message')

            # Add the LLM message (assistant) that initiated the tool calls
            # (overwrites any previous message with the same response_id)
            pending_tool_call_action_messages[llm_response.id] = Message(
                role=getattr(assistant_msg, 'role', 'assistant'),
                # tool call content SHOULD BE a string
<<<<<<< HEAD
                content=(
                    [TextContent(text=assistant_msg.content or '')]
                    if assistant_msg.content is not None
                    else []
                ),
=======
                content=[TextContent(text=assistant_msg.content)]
                if assistant_msg.content and assistant_msg.content.strip()
                else [],
>>>>>>> 6fc1a63e
                tool_calls=assistant_msg.tool_calls,
            )
            return []
        elif isinstance(action, AgentFinishAction):
            role = 'user' if action.source == 'user' else 'assistant'

            # when agent finishes, it has tool_metadata
            # which has already been executed, and it doesn't have a response
            # when the user finishes (/exit), we don't have tool_metadata
            tool_metadata = action.tool_call_metadata
            if tool_metadata is not None:
                # take the response message from the tool call
                assistant_msg = getattr(
                    tool_metadata.model_response.choices[0], 'message'
                )
                content = assistant_msg.content or ''

                # save content if any, to thought
                if action.thought:
                    if action.thought != content:
                        action.thought += '\n' + content
                else:
                    action.thought = content

                # remove the tool call metadata
                action.tool_call_metadata = None
            if role not in ('user', 'system', 'assistant', 'tool'):
                raise ValueError(f'Invalid role: {role}')
            return [
                Message(
                    role=role,  # type: ignore[arg-type]
                    content=[TextContent(text=action.thought)],
                )
            ]
        elif isinstance(action, MessageAction):
            role = 'user' if action.source == 'user' else 'assistant'
            content = [TextContent(text=action.content or '')]
            if vision_is_active and action.image_urls:
                if role == 'user':
                    for idx, url in enumerate(action.image_urls):
                        content.append(TextContent(text=f'Image {idx + 1}:'))
                        content.append(ImageContent(image_urls=[url]))
                else:
                    content.append(ImageContent(image_urls=action.image_urls))
            if role not in ('user', 'system', 'assistant', 'tool'):
                raise ValueError(f'Invalid role: {role}')
            return [
                Message(
                    role=role,  # type: ignore[arg-type]
                    content=content,
                )
            ]
        elif isinstance(action, CmdRunAction) and action.source == 'user':
            content = [
                TextContent(text=f'User executed the command:\n{action.command}')
            ]
            return [
                Message(
                    role='user',  # Always user for CmdRunAction
                    content=content,
                )
            ]
        elif isinstance(action, SystemMessageAction):
            # Convert SystemMessageAction to a system message
            return [
                Message(
                    role='system',
                    content=[TextContent(text=action.content)],
                    # Include tools if function calling is enabled
                    tool_calls=None,
                )
            ]
        return []

    def _process_observation(
        self,
        obs: Observation,
        tool_call_id_to_message: dict[str, Message],
        max_message_chars: int | None = None,
        vision_is_active: bool = False,
        enable_som_visual_browsing: bool = False,
        current_index: int = 0,
        events: list[Event] | None = None,
    ) -> list[Message]:
        """Converts an observation into a message format that can be sent to the LLM.

        This method handles different types of observations and formats them appropriately:
        - CmdOutputObservation: Formats command execution results with exit codes
        - IPythonRunCellObservation: Formats IPython cell execution results, replacing base64 images
        - FileEditObservation: Formats file editing results
        - FileReadObservation: Formats file reading results from openhands-aci
        - AgentDelegateObservation: Formats results from delegated agent tasks
        - ErrorObservation: Formats error messages from failed actions
        - UserRejectObservation: Formats user rejection messages
        - FileDownloadObservation: Formats the result of a browsing action that opened/downloaded a file

        In function calling mode, observations with tool_call_metadata are stored in
        tool_call_id_to_message for later processing instead of being returned immediately.

        Args:
            obs: The observation to convert
            tool_call_id_to_message: Dictionary mapping tool call IDs to their corresponding messages (used in function calling mode)
            max_message_chars: The maximum number of characters in the content of an observation included in the prompt to the LLM
            vision_is_active: Whether vision is active in the LLM. If True, image URLs will be included
            enable_som_visual_browsing: Whether to enable visual browsing for the SOM model
            current_index: The index of the current event in the events list (for deduplication)
            events: The list of all events (for deduplication)

        Returns:
            list[Message]: A list containing the formatted message(s) for the observation.
                May be empty if the observation is handled as a tool response in function calling mode.

        Raises:
            ValueError: If the observation type is unknown
        """
        message: Message

        if isinstance(obs, CmdOutputObservation):
            # Note: CmdOutputObservation content is already truncated at initialization,
            # and the observation content should not have been modified after initialization
            # we keep this truncation for backwards compatibility for a time
            if obs.tool_call_metadata is None:
                # if it doesn't have tool call metadata, it was triggered by a user action
                text = truncate_content(
                    f'\nObserved result of command executed by user:\n{obs.to_agent_observation()}',
                    max_message_chars,
                )
            else:
                text = truncate_content(obs.to_agent_observation(), max_message_chars)
            message = Message(role='user', content=[TextContent(text=text)])
        elif isinstance(obs, MCPObservation):
            # logger.warning(f'MCPObservation: {obs}')
            text = truncate_content(obs.content, max_message_chars)
            message = Message(role='user', content=[TextContent(text=text)])
        elif isinstance(obs, IPythonRunCellObservation):
            text = obs.content
            # Clean up any remaining base64 images in text content
            splitted = text.split('\n')
            for i, line in enumerate(splitted):
                if '![image](data:image/png;base64,' in line:
                    splitted[i] = (
                        '![image](data:image/png;base64, ...) already displayed to user'
                    )
            text = '\n'.join(splitted)
            text = truncate_content(text, max_message_chars)

            # Create message content with text
            content: list[TextContent | ImageContent] = [TextContent(text=text)]

            # Add image URLs if available and vision is active
            if vision_is_active and obs.image_urls:
                # Filter out empty or invalid image URLs
                valid_image_urls = [
                    url for url in obs.image_urls if self._is_valid_image_url(url)
                ]
                invalid_count = len(obs.image_urls) - len(valid_image_urls)

                if valid_image_urls:
                    content.append(ImageContent(image_urls=valid_image_urls))
                    if invalid_count > 0:
                        # Add text indicating some images were filtered
                        content[
                            0
                        ].text += f'\n\nNote: {invalid_count} invalid or empty image(s) were filtered from this output. The agent may need to use alternative methods to access visual information.'  # type: ignore[union-attr]
                else:
                    logger.debug(
                        'IPython observation has image URLs but none are valid'
                    )
                    # Add text indicating all images were filtered
                    content[
                        0
                    ].text += f'\n\nNote: All {len(obs.image_urls)} image(s) in this output were invalid or empty and have been filtered. The agent should use alternative methods to access visual information.'  # type: ignore[union-attr]

            message = Message(role='user', content=content)
        elif isinstance(obs, FileEditObservation):
            text = truncate_content(str(obs), max_message_chars)
            message = Message(role='user', content=[TextContent(text=text)])
        elif isinstance(obs, FileReadObservation):
            message = Message(
                role='user', content=[TextContent(text=obs.content)]
            )  # Content is already truncated by openhands-aci
        elif isinstance(obs, BrowserOutputObservation):
            text = obs.content
            if (
                obs.trigger_by_action == ActionType.BROWSE_INTERACTIVE
                and enable_som_visual_browsing
                and vision_is_active
            ):
                text += 'Image: Current webpage screenshot (Note that only visible portion of webpage is present in the screenshot. However, the Accessibility tree contains information from the entire webpage.)\n'

                # Determine which image to use and validate it
                image_url = None
                if obs.set_of_marks is not None and len(obs.set_of_marks) > 0:
                    image_url = obs.set_of_marks
                    image_type = 'set of marks'
                elif obs.screenshot is not None and len(obs.screenshot) > 0:
                    image_url = obs.screenshot
                    image_type = 'screenshot'

                # Create message content with text
                content = [TextContent(text=text)]

                # Only add ImageContent if we have a valid image URL
                if self._is_valid_image_url(image_url):
                    content.append(ImageContent(image_urls=[image_url]))  # type: ignore[list-item]
                    logger.debug(f'Vision enabled for browsing, showing {image_type}')
                else:
                    if image_url:
                        logger.warning(
                            f'Invalid image URL format for {image_type}: {image_url[:50]}...'
                        )
                        # Add text indicating the image was filtered
                        content[
                            0
                        ].text += f'\n\nNote: The {image_type} for this webpage was invalid or empty and has been filtered. The agent should use alternative methods to access visual information about the webpage.'  # type: ignore[union-attr]
                    else:
                        logger.debug(
                            'Vision enabled for browsing, but no valid image available'
                        )
                        # Add text indicating no image was available
                        content[
                            0
                        ].text += '\n\nNote: No visual information (screenshot or set of marks) is available for this webpage. The agent should rely on the text content above.'  # type: ignore[union-attr]

                message = Message(role='user', content=content)
            else:
                message = Message(
                    role='user',
                    content=[TextContent(text=text)],
                )
                logger.debug('Vision disabled for browsing, showing text')
        elif isinstance(obs, AgentDelegateObservation):
            text = truncate_content(
                obs.outputs.get('content', obs.content),
                max_message_chars,
            )
            message = Message(role='user', content=[TextContent(text=text)])
        elif isinstance(obs, AgentThinkObservation):
            text = truncate_content(obs.content, max_message_chars)
            message = Message(role='user', content=[TextContent(text=text)])
        elif isinstance(obs, ErrorObservation):
            text = truncate_content(obs.content, max_message_chars)
            text += '\n[Error occurred in processing last action]'
            message = Message(role='user', content=[TextContent(text=text)])
        elif isinstance(obs, UserRejectObservation):
            text = 'OBSERVATION:\n' + truncate_content(obs.content, max_message_chars)
            text += '\n[Last action has been rejected by the user]'
            message = Message(role='user', content=[TextContent(text=text)])
        elif isinstance(obs, AgentCondensationObservation):
            text = truncate_content(obs.content, max_message_chars)
            message = Message(role='user', content=[TextContent(text=text)])
        elif isinstance(obs, FileDownloadObservation):
            text = truncate_content(obs.content, max_message_chars)
            message = Message(role='user', content=[TextContent(text=text)])
        elif (
            isinstance(obs, RecallObservation)
            and self.agent_config.enable_prompt_extensions
        ):
            if obs.recall_type == RecallType.WORKSPACE_CONTEXT:
                # everything is optional, check if they are present
                if obs.repo_name or obs.repo_directory:
                    repo_info = RepositoryInfo(
                        repo_name=obs.repo_name or '',
                        repo_directory=obs.repo_directory or '',
                        branch_name=obs.repo_branch or None,
                    )
                else:
                    repo_info = None

                date = obs.date

                if obs.runtime_hosts or obs.additional_agent_instructions:
                    runtime_info = RuntimeInfo(
                        available_hosts=obs.runtime_hosts,
                        additional_agent_instructions=obs.additional_agent_instructions,
                        date=date,
                        custom_secrets_descriptions=obs.custom_secrets_descriptions,
                        working_dir=obs.working_dir,
                    )
                else:
                    runtime_info = RuntimeInfo(
                        date=date,
                        custom_secrets_descriptions=obs.custom_secrets_descriptions,
                        working_dir=obs.working_dir,
                    )

                conversation_instructions = None

                if obs.conversation_instructions:
                    conversation_instructions = ConversationInstructions(
                        content=obs.conversation_instructions
                    )

                repo_instructions = (
                    obs.repo_instructions if obs.repo_instructions else ''
                )

                # Have some meaningful content before calling the template
                has_repo_info = repo_info is not None and (
                    repo_info.repo_name or repo_info.repo_directory
                )
                has_runtime_info = runtime_info is not None and (
                    runtime_info.date or runtime_info.custom_secrets_descriptions
                )
                has_repo_instructions = bool(repo_instructions.strip())
                has_conversation_instructions = conversation_instructions is not None

                # Filter and process microagent knowledge
                filtered_agents = []
                if obs.microagent_knowledge:
                    # Exclude disabled microagents
                    filtered_agents = [
                        agent
                        for agent in obs.microagent_knowledge
                        if agent.name not in self.agent_config.disabled_microagents
                    ]

                has_microagent_knowledge = bool(filtered_agents)

                # Generate appropriate content based on what is present
                message_content: list[TextContent | ImageContent] = []

                # Build the workspace context information
                if (
                    has_repo_info
                    or has_runtime_info
                    or has_repo_instructions
                    or has_conversation_instructions
                ):
                    formatted_workspace_text = (
                        self.prompt_manager.build_workspace_context(
                            repository_info=repo_info,
                            runtime_info=runtime_info,
                            conversation_instructions=conversation_instructions,
                            repo_instructions=repo_instructions,
                        )
                    )
                    message_content.append(TextContent(text=formatted_workspace_text))

                # Add microagent knowledge if present
                if has_microagent_knowledge:
                    formatted_microagent_text = (
                        self.prompt_manager.build_microagent_info(
                            triggered_agents=filtered_agents,
                        )
                    )
                    message_content.append(TextContent(text=formatted_microagent_text))

                # Return the combined message if we have any content
                if message_content:
                    message = Message(role='user', content=message_content)
                else:
                    return []
            elif obs.recall_type == RecallType.KNOWLEDGE:
                # Use prompt manager to build the microagent info
                # First, filter out agents that appear in earlier RecallObservations
                filtered_agents = self._filter_agents_in_microagent_obs(
                    obs, current_index, events or []
                )

                # Create and return a message if there is microagent knowledge to include
                if filtered_agents:
                    # Exclude disabled microagents
                    filtered_agents = [
                        agent
                        for agent in filtered_agents
                        if agent.name not in self.agent_config.disabled_microagents
                    ]

                    # Only proceed if we still have agents after filtering out disabled ones
                    if filtered_agents:
                        formatted_text = self.prompt_manager.build_microagent_info(
                            triggered_agents=filtered_agents,
                        )

                        return [
                            Message(
                                role='user', content=[TextContent(text=formatted_text)]
                            )
                        ]

                # Return empty list if no microagents to include or all were disabled
                return []
        elif (
            isinstance(obs, RecallObservation)
            and not self.agent_config.enable_prompt_extensions
        ):
            # If prompt extensions are disabled, we don't add any additional info
            # TODO: test this
            return []
        else:
            # If an observation message is not returned, it will cause an error
            # when the LLM tries to return the next message
            raise ValueError(f'Unknown observation type: {type(obs)}')

        # Update the message as tool response properly
        if (tool_call_metadata := getattr(obs, 'tool_call_metadata', None)) is not None:
            tool_call_id_to_message[tool_call_metadata.tool_call_id] = Message(
                role='tool',
                content=message.content,
                tool_call_id=tool_call_metadata.tool_call_id,
                name=tool_call_metadata.function_name,
            )
            # No need to return the observation message
            # because it will be added by get_action_message when all the corresponding
            # tool calls in the SAME request are processed
            return []

        return [message]

    def apply_prompt_caching(self, messages: list[Message]) -> None:
        """Applies caching breakpoints to the messages.

        For new Anthropic API, we only need to mark the last user or tool message as cacheable.
        """
        if len(messages) > 0 and messages[0].role == 'system':
            messages[0].content[-1].cache_prompt = True
        # NOTE: this is only needed for anthropic
        for message in reversed(messages):
            if message.role in ('user', 'tool'):
                message.content[
                    -1
                ].cache_prompt = True  # Last item inside the message content
                break

    def _filter_agents_in_microagent_obs(
        self, obs: RecallObservation, current_index: int, events: list[Event]
    ) -> list[MicroagentKnowledge]:
        """Filter out agents that appear in earlier RecallObservations.

        Args:
            obs: The current RecallObservation to filter
            current_index: The index of the current event in the events list
            events: The list of all events

        Returns:
            list[MicroagentKnowledge]: The filtered list of microagent knowledge
        """
        if obs.recall_type != RecallType.KNOWLEDGE:
            return obs.microagent_knowledge

        # For each agent in the current microagent observation, check if it appears in any earlier microagent observation
        filtered_agents = []
        for agent in obs.microagent_knowledge:
            # Keep this agent if it doesn't appear in any earlier observation
            # that is, if this is the first microagent observation with this microagent
            if not self._has_agent_in_earlier_events(agent.name, current_index, events):
                filtered_agents.append(agent)

        return filtered_agents

    def _has_agent_in_earlier_events(
        self, agent_name: str, current_index: int, events: list[Event]
    ) -> bool:
        """Check if an agent appears in any earlier RecallObservation in the event list.

        Args:
            agent_name: The name of the agent to look for
            current_index: The index of the current event in the events list
            events: The list of all events

        Returns:
            bool: True if the agent appears in an earlier RecallObservation, False otherwise
        """
        for event in events[:current_index]:
            # Note that this check includes the WORKSPACE_CONTEXT
            if isinstance(event, RecallObservation):
                if any(
                    agent.name == agent_name for agent in event.microagent_knowledge
                ):
                    return True
        return False

    @staticmethod
    def _filter_unmatched_tool_calls(
        messages: list[Message],
    ) -> Generator[Message, None, None]:
        """Filter out tool calls that don't have matching tool responses and vice versa.

        This ensures that every tool_call_id in a tool message has a corresponding tool_calls[].id
        in an assistant message, and vice versa. The original list is unmodified, when tool_calls is
        updated the message is copied.

        This does not remove items with id set to None.
        """
        tool_call_ids = {
            tool_call.id
            for message in messages
            if message.tool_calls
            for tool_call in message.tool_calls
            if message.role == 'assistant' and tool_call.id
        }
        tool_response_ids = {
            message.tool_call_id
            for message in messages
            if message.role == 'tool' and message.tool_call_id
        }

        for message in messages:
            # Remove tool messages with no matching assistant tool call
            if message.role == 'tool' and message.tool_call_id:
                if message.tool_call_id in tool_call_ids:
                    yield message

            # Remove assistant tool calls with no matching tool response
            elif message.role == 'assistant' and message.tool_calls:
                all_tool_calls_match = all(
                    tool_call.id in tool_response_ids
                    for tool_call in message.tool_calls
                )
                if all_tool_calls_match:
                    yield message
                else:
                    matched_tool_calls = [
                        tool_call
                        for tool_call in message.tool_calls
                        if tool_call.id in tool_response_ids
                    ]

                    if matched_tool_calls:
                        # Keep an updated message if there are tools calls left
                        yield message.model_copy(
                            update={'tool_calls': matched_tool_calls}
                        )
            else:
                # Any other case is kept
                yield message

    def _ensure_system_message(self, events: list[Event]) -> None:
        """Checks if a SystemMessageAction exists and adds one if not (for legacy compatibility)."""
        # Check if there's a SystemMessageAction in the events
        has_system_message = any(
            isinstance(event, SystemMessageAction) for event in events
        )

        # Legacy behavior: If no SystemMessageAction is found, add one
        if not has_system_message:
            logger.debug(
                '[ConversationMemory] No SystemMessageAction found in events. '
                'Adding one for backward compatibility. '
            )
            system_prompt = self.prompt_manager.get_system_message()
            if system_prompt:
                system_message = SystemMessageAction(content=system_prompt)
                # Insert the system message directly at the beginning of the events list
                events.insert(0, system_message)
                logger.info(
                    '[ConversationMemory] Added SystemMessageAction for backward compatibility'
                )

    def _ensure_initial_user_message(
        self, events: list[Event], initial_user_action: MessageAction
    ) -> None:
        """Checks if the second event is a user MessageAction and inserts the provided one if needed."""
        if (
            not events
        ):  # Should have system message from previous step, but safety check
            logger.error('Cannot ensure initial user message: event list is empty.')
            # Or raise? Let's log for now, _ensure_system_message should handle this.
            return

        # We expect events[0] to be SystemMessageAction after _ensure_system_message
        if len(events) == 1:
            # Only system message exists
            logger.info(
                'Initial user message action was missing. Inserting the initial user message.'
            )
            events.insert(1, initial_user_action)
        elif not isinstance(events[1], MessageAction) or events[1].source != 'user':
            # The second event exists but is not the correct initial user message action.
            # We will insert the correct one provided.
            logger.info(
                'Second event was not the initial user message action. Inserting correct one at index 1.'
            )

            # Insert the user message event at index 1. This will be the second message as LLM APIs expect
            # but something was wrong with the history, so log all we can.
            events.insert(1, initial_user_action)

        # Else: events[1] is already a user MessageAction.
        # Check if it matches the one provided (if any discrepancy, log warning but proceed).
        elif events[1] != initial_user_action:
            logger.debug(
                'The user MessageAction at index 1 does not match the provided initial_user_action. '
                'Proceeding with the one found in condensed history.'
            )<|MERGE_RESOLUTION|>--- conflicted
+++ resolved
@@ -107,14 +107,10 @@
         for i, event in enumerate(events):
             # create a regular message from an event
             if isinstance(event, Action):
-                # logger.debug(f'Processing action: {event}')
                 messages_to_add = self._process_action(
                     action=event,
                     pending_tool_call_action_messages=pending_tool_call_action_messages,
                     vision_is_active=vision_is_active,
-                )
-                logger.debug(
-                    f'Pending tool call action messages: {pending_tool_call_action_messages}'
                 )
             elif isinstance(event, Observation):
                 messages_to_add = self._process_observation(
@@ -126,7 +122,6 @@
                     current_index=i,
                     events=events,
                 )
-                logger.debug(f'Tool call id to message: {tool_call_id_to_message}')
             else:
                 raise ValueError(f'Unknown event type: {type(event)}')
 
@@ -157,9 +152,6 @@
                 pending_tool_call_action_messages.pop(response_id)
 
             messages += messages_to_add
-<<<<<<< HEAD
-        logger.debug(f'Conversation process_events messages: {messages}')
-=======
 
         # Apply final filtering so that the messages in context don't have unmatched tool calls
         # and tool responses, for example
@@ -168,7 +160,6 @@
         # Apply final formatting
         messages = self._apply_user_message_formatting(messages)
 
->>>>>>> 6fc1a63e
         return messages
 
     def _apply_user_message_formatting(self, messages: list[Message]) -> list[Message]:
@@ -254,17 +245,9 @@
             pending_tool_call_action_messages[llm_response.id] = Message(
                 role=getattr(assistant_msg, 'role', 'assistant'),
                 # tool call content SHOULD BE a string
-<<<<<<< HEAD
-                content=(
-                    [TextContent(text=assistant_msg.content or '')]
-                    if assistant_msg.content is not None
-                    else []
-                ),
-=======
                 content=[TextContent(text=assistant_msg.content)]
                 if assistant_msg.content and assistant_msg.content.strip()
                 else [],
->>>>>>> 6fc1a63e
                 tool_calls=assistant_msg.tool_calls,
             )
             return []
