import asyncio
import json
<<<<<<< HEAD
import os
=======
>>>>>>> 6fc1a63e
import time
from logging import LoggerAdapter
from types import MappingProxyType
from typing import Callable, cast

from openhands.controller import AgentController
from openhands.controller.agent import Agent
from openhands.controller.replay import ReplayManager
from openhands.controller.state.state import State
from openhands.core.config import AgentConfig, LLMConfig, OpenHandsConfig
from openhands.core.exceptions import AgentRuntimeUnavailableError
from openhands.core.logger import OpenHandsLoggerAdapter
from openhands.core.schema.agent import AgentState
from openhands.events.action import ChangeAgentStateAction, MessageAction
from openhands.events.event import Event, EventSource
from openhands.events.stream import EventStream
from openhands.integrations.provider import (
    CUSTOM_SECRETS_TYPE,
    PROVIDER_TOKEN_TYPE,
    ProviderHandler,
)
from openhands.mcp import add_mcp_tools_to_agent
from openhands.memory.memory import Memory
from openhands.microagent.microagent import BaseMicroagent
from openhands.runtime import get_runtime_cls
from openhands.runtime.base import Runtime
from openhands.runtime.impl.remote.remote_runtime import RemoteRuntime
from openhands.runtime.runtime_status import RuntimeStatus
from openhands.security import SecurityAnalyzer, options
from openhands.storage.data_models.user_secrets import UserSecrets
from openhands.storage.files import FileStore
from openhands.utils.async_utils import EXECUTOR, call_sync_from_async
from openhands.utils.shutdown_listener import should_continue

WAIT_TIME_BEFORE_CLOSE = 90
WAIT_TIME_BEFORE_CLOSE_INTERVAL = 5


class AgentSession:
    """Represents a session with an Agent

    Attributes:
        controller: The AgentController instance for controlling the agent.
    """

    sid: str
    user_id: str | None
    event_stream: EventStream
    file_store: FileStore
    controller: AgentController | None = None
    runtime: Runtime | None = None
    security_analyzer: SecurityAnalyzer | None = None
    memory: Memory | None = None
    _starting: bool = False
    _started_at: float = 0
    _closed: bool = False
    loop: asyncio.AbstractEventLoop | None = None
    logger: LoggerAdapter

    def __init__(
        self,
        sid: str,
        file_store: FileStore,
        status_callback: Callable | None = None,
        user_id: str | None = None,
    ) -> None:
        """Initializes a new instance of the Session class

        Parameters:
        - sid: The session ID
        - file_store: Instance of the FileStore
        """

        self.sid = sid
        self.event_stream = EventStream(sid, file_store, user_id)
        self.file_store = file_store
        self._status_callback = status_callback
<<<<<<< HEAD
        self.github_user_id = github_user_id
        self._monitoring_listener = monitoring_listener
        self.save_trajectory_path: str | None = None
=======
        self.user_id = user_id
        self.logger = OpenHandsLoggerAdapter(
            extra={'session_id': sid, 'user_id': user_id}
        )
>>>>>>> 6fc1a63e

    async def start(
        self,
        runtime_name: str,
        config: OpenHandsConfig,
        agent: Agent,
        max_iterations: int,
        git_provider_tokens: PROVIDER_TOKEN_TYPE | None = None,
        custom_secrets: CUSTOM_SECRETS_TYPE | None = None,
        max_budget_per_task: float | None = None,
        agent_to_llm_config: dict[str, LLMConfig] | None = None,
        agent_configs: dict[str, AgentConfig] | None = None,
        selected_repository: str | None = None,
        selected_branch: str | None = None,
        initial_message: MessageAction | None = None,
        conversation_instructions: str | None = None,
        replay_json: str | None = None,
    ) -> None:
        """Starts the Agent session
        Parameters:
        - runtime_name: The name of the runtime associated with the session
        - config:
        - agent:
        - max_iterations:
        - max_budget_per_task:
        - agent_to_llm_config:
        - agent_configs:
        """
        if self.controller or self.runtime:
            raise RuntimeError(
                'Session already started. You need to close this session and start a new one.'
            )

        if self._closed:
            self.logger.warning('Session closed before starting')
            return
        self._starting = True
        started_at = time.time()
        self._started_at = started_at
        finished = False  # For monitoring
        runtime_connected = False
        restored_state = False
        custom_secrets_handler = UserSecrets(
            custom_secrets=custom_secrets if custom_secrets else {}  # type: ignore[arg-type]
        )
        try:
            self._create_security_analyzer(config.security.security_analyzer)
            runtime_connected = await self._create_runtime(
                runtime_name=runtime_name,
                config=config,
                agent=agent,
                git_provider_tokens=git_provider_tokens,
                custom_secrets=custom_secrets,
                selected_repository=selected_repository,
                selected_branch=selected_branch,
            )

            repo_directory = None
            if self.runtime and runtime_connected and selected_repository:
                repo_directory = selected_repository.split('/')[-1]

            if git_provider_tokens:
                provider_handler = ProviderHandler(provider_tokens=git_provider_tokens)
                await provider_handler.set_event_stream_secrets(self.event_stream)

            if custom_secrets:
                custom_secrets_handler.set_event_stream_secrets(self.event_stream)

            self.memory = await self._create_memory(
                selected_repository=selected_repository,
                repo_directory=repo_directory,
                selected_branch=selected_branch,
                conversation_instructions=conversation_instructions,
                custom_secrets_descriptions=custom_secrets_handler.get_custom_secrets_descriptions(),
                working_dir=config.workspace_mount_path_in_sandbox,
            )

            # NOTE: this needs to happen before controller is created
            # so MCP tools can be included into the SystemMessageAction
            if self.runtime and runtime_connected and agent.config.enable_mcp:
                await add_mcp_tools_to_agent(agent, self.runtime, self.memory)

            if replay_json:
                initial_message = self._run_replay(
                    initial_message,
                    replay_json,
                    agent,
                    config,
                    max_iterations,
                    max_budget_per_task,
                    agent_to_llm_config,
                    agent_configs,
                )
            else:
                self.controller, restored_state = self._create_controller(
                    agent,
                    config.security.confirmation_mode,
                    max_iterations,
                    max_budget_per_task=max_budget_per_task,
                    agent_to_llm_config=agent_to_llm_config,
                    agent_configs=agent_configs,
                )

            if not self._closed:
                if initial_message:
                    self.event_stream.add_event(initial_message, EventSource.USER)
                    self.event_stream.add_event(
                        ChangeAgentStateAction(AgentState.RUNNING),
                        EventSource.ENVIRONMENT,
                    )
                else:
                    self.event_stream.add_event(
                        ChangeAgentStateAction(AgentState.AWAITING_USER_INPUT),
                        EventSource.ENVIRONMENT,
                    )
            finished = True

            if config.save_trajectory_path is not None and isinstance(
                config.save_trajectory_path, str
            ):
                self.save_trajectory_path = config.save_trajectory_path
        finally:
            self._starting = False
            success = finished and runtime_connected
            duration = time.time() - started_at

            log_metadata = {
                'signal': 'agent_session_start',
                'success': success,
                'duration': duration,
                'restored_state': restored_state,
            }
            if success:
                self.logger.info(
                    f'Agent session start succeeded in {duration}s', extra=log_metadata
                )
            else:
                self.logger.error(
                    f'Agent session start failed in {duration}s', extra=log_metadata
                )

    async def close(self) -> None:
        """Closes the Agent session"""
        if self._closed:
            return
        self._closed = True
        while self._starting and should_continue():
            self.logger.debug(
                f'Waiting for initialization to finish before closing session {self.sid}'
            )
            await asyncio.sleep(WAIT_TIME_BEFORE_CLOSE_INTERVAL)
            if time.time() <= self._started_at + WAIT_TIME_BEFORE_CLOSE:
                self.logger.error(
                    f'Waited too long for initialization to finish before closing session {self.sid}'
                )
                break
        if self.event_stream is not None:
            self.event_stream.close()
        if self.controller is not None:
            self.controller.save_state()
            await self.controller.close()
        if self.save_trajectory_path is not None and self.controller is not None:
            if os.path.isdir(self.save_trajectory_path):
                file_path = os.path.join(self.save_trajectory_path, self.sid + '.json')
            else:
                file_path = self.save_trajectory_path
            os.makedirs(os.path.dirname(file_path), exist_ok=True)
            histories = self.controller.get_trajectory()
            with open(file_path, 'w') as f:
                json.dump(histories, f, ensure_ascii=False)
        if self.runtime is not None:
            EXECUTOR.submit(self.runtime.close)
        if self.security_analyzer is not None:
            await self.security_analyzer.close()

    def _run_replay(
        self,
        initial_message: MessageAction | None,
        replay_json: str,
        agent: Agent,
        config: OpenHandsConfig,
        max_iterations: int,
        max_budget_per_task: float | None,
        agent_to_llm_config: dict[str, LLMConfig] | None,
        agent_configs: dict[str, AgentConfig] | None,
    ) -> MessageAction:
        """
        Replays a trajectory from a JSON file. Note that once the replay session
        finishes, the controller will continue to run with further user instructions,
        so we still need to pass llm configs, budget, etc., even though the replay
        itself does not call LLM or cost money.
        """
        assert initial_message is None
        replay_events = ReplayManager.get_replay_events(json.loads(replay_json))
        self.controller, _ = self._create_controller(
            agent,
            config.security.confirmation_mode,
            max_iterations,
            max_budget_per_task=max_budget_per_task,
            agent_to_llm_config=agent_to_llm_config,
            agent_configs=agent_configs,
            replay_events=replay_events[1:],
        )
        assert isinstance(replay_events[0], MessageAction)
        return replay_events[0]

    def _create_security_analyzer(self, security_analyzer: str | None) -> None:
        """Creates a SecurityAnalyzer instance that will be used to analyze the agent actions

        Parameters:
        - security_analyzer: The name of the security analyzer to use
        """

        if security_analyzer:
            self.logger.debug(f'Using security analyzer: {security_analyzer}')
            self.security_analyzer = options.SecurityAnalyzers.get(
                security_analyzer, SecurityAnalyzer
            )(self.event_stream)

    def override_provider_tokens_with_custom_secret(
        self,
        git_provider_tokens: PROVIDER_TOKEN_TYPE | None,
        custom_secrets: CUSTOM_SECRETS_TYPE | None,
    ):
        if git_provider_tokens and custom_secrets:
            # Use dictionary comprehension to avoid modifying dictionary during iteration
            tokens = {
                provider: token
                for provider, token in git_provider_tokens.items()
                if not (
                    ProviderHandler.get_provider_env_key(provider) in custom_secrets
                    or ProviderHandler.get_provider_env_key(provider).upper()
                    in custom_secrets
                )
            }
            return MappingProxyType(tokens)
        return git_provider_tokens

    async def _create_runtime(
        self,
        runtime_name: str,
        config: OpenHandsConfig,
        agent: Agent,
        git_provider_tokens: PROVIDER_TOKEN_TYPE | None = None,
        custom_secrets: CUSTOM_SECRETS_TYPE | None = None,
        selected_repository: str | None = None,
        selected_branch: str | None = None,
    ) -> bool:
        """Creates a runtime instance

        Parameters:
        - runtime_name: The name of the runtime associated with the session
        - config:
        - agent:

        Return True on successfully connected, False if could not connect.
        Raises if already created, possibly in other situations.
        """

        if self.runtime is not None:
            raise RuntimeError('Runtime already created')

        custom_secrets_handler = UserSecrets(custom_secrets=custom_secrets or {})  # type: ignore[arg-type]
        env_vars = custom_secrets_handler.get_env_vars()

        self.logger.debug(f'Initializing runtime `{runtime_name}` now...')
        runtime_cls = get_runtime_cls(runtime_name)
        if runtime_cls == RemoteRuntime:
            # If provider tokens is passed in custom secrets, then remove provider from provider tokens
            # We prioritize provider tokens set in custom secrets
            overrided_tokens = self.override_provider_tokens_with_custom_secret(
                git_provider_tokens, custom_secrets
            )

            self.runtime = runtime_cls(
                config=config,
                event_stream=self.event_stream,
                sid=self.sid,
                plugins=agent.sandbox_plugins,
                status_callback=self._status_callback,
                headless_mode=False,
                attach_to_existing=False,
                git_provider_tokens=overrided_tokens,
                env_vars=env_vars,
                user_id=self.user_id,
            )
        else:
            provider_handler = ProviderHandler(
                provider_tokens=git_provider_tokens
                or cast(PROVIDER_TOKEN_TYPE, MappingProxyType({}))
            )

            # Merge git provider tokens with custom secrets before passing over to runtime
            env_vars.update(await provider_handler.get_env_vars(expose_secrets=True))
            self.runtime = runtime_cls(
                config=config,
                event_stream=self.event_stream,
                sid=self.sid,
                plugins=agent.sandbox_plugins,
                status_callback=self._status_callback,
                headless_mode=False,
                attach_to_existing=False,
                env_vars=env_vars,
                git_provider_tokens=git_provider_tokens,
            )

        # FIXME: this sleep is a terrible hack.
        # This is to give the websocket a second to connect, so that
        # the status messages make it through to the frontend.
        # We should find a better way to plumb status messages through.
        await asyncio.sleep(1)
        try:
            await self.runtime.connect()
        except AgentRuntimeUnavailableError as e:
            self.logger.error(f'Runtime initialization failed: {e}')
            if self._status_callback:
                self._status_callback(
                    'error', RuntimeStatus.ERROR_RUNTIME_DISCONNECTED, str(e)
                )
            return False

        await self.runtime.clone_or_init_repo(
            git_provider_tokens, selected_repository, selected_branch
        )
        await call_sync_from_async(self.runtime.maybe_run_setup_script)
        await call_sync_from_async(self.runtime.maybe_setup_git_hooks)

        self.logger.debug(
            f'Runtime initialized with plugins: {[plugin.name for plugin in self.runtime.plugins]}'
        )
        return True

    def _create_controller(
        self,
        agent: Agent,
        confirmation_mode: bool,
        max_iterations: int,
        max_budget_per_task: float | None = None,
        agent_to_llm_config: dict[str, LLMConfig] | None = None,
        agent_configs: dict[str, AgentConfig] | None = None,
        replay_events: list[Event] | None = None,
    ) -> tuple[AgentController, bool]:
        """Creates an AgentController instance

        Parameters:
        - agent:
        - confirmation_mode: Whether to use confirmation mode
        - max_iterations:
        - max_budget_per_task:
        - agent_to_llm_config:
        - agent_configs:

        Returns:
            Agent Controller and a bool indicating if state was restored from a previous conversation
        """

        if self.controller is not None:
            raise RuntimeError('Controller already created')
        if self.runtime is None:
            raise RuntimeError(
                'Runtime must be initialized before the agent controller'
            )

        msg = (
            '\n--------------------------------- OpenHands Configuration ---------------------------------\n'
            f'LLM: {agent.llm.config.model}\n'
            f'Base URL: {agent.llm.config.base_url}\n'
            f'Agent: {agent.name}\n'
            f'Runtime: {self.runtime.__class__.__name__}\n'
            f'Plugins: {[p.name for p in agent.sandbox_plugins] if agent.sandbox_plugins else "None"}\n'
            '-------------------------------------------------------------------------------------------'
        )
        self.logger.debug(msg)
        initial_state = self._maybe_restore_state()
        controller = AgentController(
            sid=self.sid,
            user_id=self.user_id,
            file_store=self.file_store,
            event_stream=self.event_stream,
            agent=agent,
            iteration_delta=int(max_iterations),
            budget_per_task_delta=max_budget_per_task,
            agent_to_llm_config=agent_to_llm_config,
            agent_configs=agent_configs,
            confirmation_mode=confirmation_mode,
            headless_mode=False,
            status_callback=self._status_callback,
            initial_state=initial_state,
            replay_events=replay_events,
        )

        return (controller, initial_state is not None)

    async def _create_memory(
        self,
        selected_repository: str | None,
        repo_directory: str | None,
        selected_branch: str | None,
        conversation_instructions: str | None,
        custom_secrets_descriptions: dict[str, str],
        working_dir: str,
    ) -> Memory:
        memory = Memory(
            event_stream=self.event_stream,
            sid=self.sid,
            status_callback=self._status_callback,
        )

        if self.runtime:
            # sets available hosts and other runtime info
            memory.set_runtime_info(
                self.runtime, custom_secrets_descriptions, working_dir
            )
            memory.set_conversation_instructions(conversation_instructions)

            # loads microagents from repo/.openhands/microagents
            microagents: list[BaseMicroagent] = await call_sync_from_async(
                self.runtime.get_microagents_from_selected_repo,
                selected_repository or None,
            )
            memory.load_user_workspace_microagents(microagents)

            if selected_repository and repo_directory:
                memory.set_repository_info(
                    selected_repository, repo_directory, selected_branch
                )
        return memory

    def _maybe_restore_state(self) -> State | None:
        """Helper method to handle state restore logic."""
        restored_state = None

        # Attempt to restore the state from session.
        # Use a heuristic to figure out if we should have a state:
        # if we have events in the stream.
        try:
            restored_state = State.restore_from_session(
                self.sid, self.file_store, self.user_id
            )
            self.logger.debug(f'Restored state from session, sid: {self.sid}')
        except Exception as e:
            if self.event_stream.get_latest_event_id() > 0:
                # if we have events, we should have a state
                self.logger.warning(f'State could not be restored: {e}')
            else:
                self.logger.debug('No events found, no state to restore')
        return restored_state

    def get_state(self) -> AgentState | None:
        controller = self.controller
        if controller:
            return controller.state.agent_state
        if time.time() > self._started_at + WAIT_TIME_BEFORE_CLOSE:
            # If 5 minutes have elapsed and we still don't have a controller, something has gone wrong
            return AgentState.ERROR
        return None

    def is_closed(self) -> bool:
        return self._closed<|MERGE_RESOLUTION|>--- conflicted
+++ resolved
@@ -1,9 +1,5 @@
 import asyncio
 import json
-<<<<<<< HEAD
-import os
-=======
->>>>>>> 6fc1a63e
 import time
 from logging import LoggerAdapter
 from types import MappingProxyType
@@ -81,16 +77,10 @@
         self.event_stream = EventStream(sid, file_store, user_id)
         self.file_store = file_store
         self._status_callback = status_callback
-<<<<<<< HEAD
-        self.github_user_id = github_user_id
-        self._monitoring_listener = monitoring_listener
-        self.save_trajectory_path: str | None = None
-=======
         self.user_id = user_id
         self.logger = OpenHandsLoggerAdapter(
             extra={'session_id': sid, 'user_id': user_id}
         )
->>>>>>> 6fc1a63e
 
     async def start(
         self,
@@ -207,11 +197,6 @@
                         EventSource.ENVIRONMENT,
                     )
             finished = True
-
-            if config.save_trajectory_path is not None and isinstance(
-                config.save_trajectory_path, str
-            ):
-                self.save_trajectory_path = config.save_trajectory_path
         finally:
             self._starting = False
             success = finished and runtime_connected
@@ -252,15 +237,6 @@
         if self.controller is not None:
             self.controller.save_state()
             await self.controller.close()
-        if self.save_trajectory_path is not None and self.controller is not None:
-            if os.path.isdir(self.save_trajectory_path):
-                file_path = os.path.join(self.save_trajectory_path, self.sid + '.json')
-            else:
-                file_path = self.save_trajectory_path
-            os.makedirs(os.path.dirname(file_path), exist_ok=True)
-            histories = self.controller.get_trajectory()
-            with open(file_path, 'w') as f:
-                json.dump(histories, f, ensure_ascii=False)
         if self.runtime is not None:
             EXECUTOR.submit(self.runtime.close)
         if self.security_analyzer is not None:
