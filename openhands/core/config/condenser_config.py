--- conflicted
+++ resolved
@@ -289,15 +289,12 @@
         'llm': LLMSummarizingCondenserConfig,
         'amortized': AmortizedForgettingCondenserConfig,
         'llm_attention': LLMAttentionCondenserConfig,
-<<<<<<< HEAD
-=======
         'structured': StructuredSummaryCondenserConfig,
         'pipeline': CondenserPipelineConfig,
         'conversation_window': ConversationWindowCondenserConfig,
->>>>>>> 6fc1a63e
         'browser_output_masking': BrowserOutputCondenserConfig,
     }
-    logger.openhands_logger.info(f'Creating Condenser type: {condenser_type}')
+
     if condenser_type not in condenser_classes:
         raise ValueError(f'Unknown condenser type: {condenser_type}')
 
