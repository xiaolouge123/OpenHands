from __future__ import annotations

from pydantic import BaseModel, ConfigDict, Field, ValidationError

from openhands.core.config.condenser_config import (
<<<<<<< HEAD
    BrowserOutputCondenserConfig,
    CondenserConfig,
)
=======
    CondenserConfig,
    ConversationWindowCondenserConfig,
)
from openhands.core.config.extended_config import ExtendedConfig
>>>>>>> 6fc1a63e
from openhands.core.logger import openhands_logger as logger
from openhands.utils.import_utils import get_impl


class AgentConfig(BaseModel):
    llm_config: str | None = Field(default=None)
    """The name of the llm config to use. If specified, this will override global llm config."""
    classpath: str | None = Field(default=None)
    """The classpath of the agent to use. To be used for custom agents that are not defined in the openhands.agenthub package."""
    system_prompt_filename: str = Field(default='system_prompt.j2')
    """Filename of the system prompt template file within the agent's prompt directory. Defaults to 'system_prompt.j2'."""
    enable_browsing: bool = Field(default=True)
    """Whether to enable browsing tool.
    Note: If using CLIRuntime, browsing is not implemented and should be disabled."""
    enable_llm_editor: bool = Field(default=False)
    """Whether to enable LLM editor tool"""
    enable_editor: bool = Field(default=True)
    """Whether to enable the standard editor tool (str_replace_editor), only has an effect if enable_llm_editor is False."""
    enable_jupyter: bool = Field(default=True)
    """Whether to enable Jupyter tool.
    Note: If using CLIRuntime, Jupyter use is not implemented and should be disabled."""
    enable_cmd: bool = Field(default=True)
    """Whether to enable bash tool"""
    enable_think: bool = Field(default=True)
    """Whether to enable think tool"""
    enable_finish: bool = Field(default=True)
    """Whether to enable finish tool"""
    enable_condensation_request: bool = Field(default=False)
    """Whether to enable condensation request tool"""
    enable_prompt_extensions: bool = Field(default=True)
    """Whether to enable prompt extensions"""
    enable_mcp: bool = Field(default=True)
    """Whether to enable MCP tools"""
    disabled_microagents: list[str] = Field(default_factory=list)
    """A list of microagents to disable (by name, without .py extension, e.g. ["github", "lint"]). Default is None."""
    enable_history_truncation: bool = Field(default=True)
<<<<<<< HEAD
    enable_som_visual_browsing: bool = Field(default=False)
    browser_enable_listening: bool = Field(default=False)
    # condenser: CondenserConfig = Field(default_factory=NoOpCondenserConfig)
    condenser: CondenserConfig = Field(
        default_factory=BrowserOutputCondenserConfig
    )  # HACK: 不知道如何正确的从config.toml文件中设置这个配置，不起效果
    enable_world_info: bool = Field(default=False)
    model_config = {'extra': 'forbid'}
=======
    """Whether history should be truncated to continue the session when hitting LLM context length limit."""
    enable_som_visual_browsing: bool = Field(default=True)
    """Whether to enable SoM (Set of Marks) visual browsing."""
    condenser: CondenserConfig = Field(
        # The default condenser is set to the conversation window condenser -- if
        # we use NoOp and the conversation hits the LLM context length limit,
        # the agent will generate a condensation request which will never be
        # handled.
        default_factory=lambda: ConversationWindowCondenserConfig()
    )
    extended: ExtendedConfig = Field(default_factory=lambda: ExtendedConfig({}))
    """Extended configuration for the agent."""

    model_config = ConfigDict(extra='forbid')
>>>>>>> 6fc1a63e

    @classmethod
    def from_toml_section(cls, data: dict) -> dict[str, AgentConfig]:
        """Create a mapping of AgentConfig instances from a toml dictionary representing the [agent] section.

        The default configuration is built from all non-dict keys in data.
        Then, each key with a dict value is treated as a custom agent configuration, and its values override
        the default configuration.

        Example:
        Apply generic agent config with custom agent overrides, e.g.
            [agent]
            enable_prompt_extensions = false
            [agent.BrowsingAgent]
            enable_prompt_extensions = true
        results in prompt_extensions being true for BrowsingAgent but false for others.

        Returns:
            dict[str, AgentConfig]: A mapping where the key "agent" corresponds to the default configuration
            and additional keys represent custom configurations.
        """
        # Initialize the result mapping
        agent_mapping: dict[str, AgentConfig] = {}

        # Extract base config data (non-dict values)
        base_data = {}
        custom_sections: dict[str, dict] = {}
        for key, value in data.items():
            if isinstance(value, dict):
                custom_sections[key] = value
            else:
                base_data[key] = value

        # Try to create the base config
        try:
            base_config = cls.model_validate(base_data)
            agent_mapping['agent'] = base_config
        except ValidationError as e:
            logger.warning(f'Invalid base agent configuration: {e}. Using defaults.')
            # If base config fails, create a default one
            base_config = cls()
            # Still add it to the mapping
            agent_mapping['agent'] = base_config

        # Process each custom section independently
        for name, overrides in custom_sections.items():
            try:
                # Merge base config with overrides
                merged = {**base_config.model_dump(), **overrides}
                if merged.get('classpath'):
                    # if an explicit classpath is given, try to load it and look up its config model class
                    from openhands.controller.agent import Agent

                    try:
                        agent_cls = get_impl(Agent, merged.get('classpath'))
                        custom_config = agent_cls.config_model.model_validate(merged)
                    except Exception as e:
                        logger.warning(
                            f'Failed to load custom agent class [{merged.get("classpath")}]: {e}. Using default config model.'
                        )
                        custom_config = cls.model_validate(merged)
                else:
                    # otherwise, try to look up the agent class by name (i.e. if it's a built-in)
                    # if that fails, just use the default AgentConfig class.
                    try:
                        agent_cls = Agent.get_cls(name)
                        custom_config = agent_cls.config_model.model_validate(merged)
                    except Exception:
                        # otherwise, just fall back to the default config model
                        custom_config = cls.model_validate(merged)
                agent_mapping[name] = custom_config
            except ValidationError as e:
                logger.warning(
                    f'Invalid agent configuration for [{name}]: {e}. This section will be skipped.'
                )
                # Skip this custom section but continue with others
                continue

        return agent_mapping<|MERGE_RESOLUTION|>--- conflicted
+++ resolved
@@ -3,16 +3,10 @@
 from pydantic import BaseModel, ConfigDict, Field, ValidationError
 
 from openhands.core.config.condenser_config import (
-<<<<<<< HEAD
-    BrowserOutputCondenserConfig,
-    CondenserConfig,
-)
-=======
     CondenserConfig,
     ConversationWindowCondenserConfig,
 )
 from openhands.core.config.extended_config import ExtendedConfig
->>>>>>> 6fc1a63e
 from openhands.core.logger import openhands_logger as logger
 from openhands.utils.import_utils import get_impl
 
@@ -49,16 +43,6 @@
     disabled_microagents: list[str] = Field(default_factory=list)
     """A list of microagents to disable (by name, without .py extension, e.g. ["github", "lint"]). Default is None."""
     enable_history_truncation: bool = Field(default=True)
-<<<<<<< HEAD
-    enable_som_visual_browsing: bool = Field(default=False)
-    browser_enable_listening: bool = Field(default=False)
-    # condenser: CondenserConfig = Field(default_factory=NoOpCondenserConfig)
-    condenser: CondenserConfig = Field(
-        default_factory=BrowserOutputCondenserConfig
-    )  # HACK: 不知道如何正确的从config.toml文件中设置这个配置，不起效果
-    enable_world_info: bool = Field(default=False)
-    model_config = {'extra': 'forbid'}
-=======
     """Whether history should be truncated to continue the session when hitting LLM context length limit."""
     enable_som_visual_browsing: bool = Field(default=True)
     """Whether to enable SoM (Set of Marks) visual browsing."""
@@ -73,7 +57,6 @@
     """Extended configuration for the agent."""
 
     model_config = ConfigDict(extra='forbid')
->>>>>>> 6fc1a63e
 
     @classmethod
     def from_toml_section(cls, data: dict) -> dict[str, AgentConfig]:
