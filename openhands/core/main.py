--- conflicted
+++ resolved
@@ -283,12 +283,7 @@
 if __name__ == '__main__':
     args = parse_arguments()
 
-<<<<<<< HEAD
-    config: AppConfig = setup_config_from_args(args)
-    # logger.info(f'Config: {config}')
-=======
     config: OpenHandsConfig = setup_config_from_args(args)
->>>>>>> 6fc1a63e
 
     # Read task from file, CLI args, or stdin
     task_str = read_task(args, config.cli_multiline_input)
@@ -315,8 +310,8 @@
             config=config,
             initial_user_action=initial_user_action,
             sid=sid,
-            fake_user_response_fn=(
-                None if args.no_auto_continue else auto_continue_response
-            ),
+            fake_user_response_fn=None
+            if args.no_auto_continue
+            else auto_continue_response,
         )
     )