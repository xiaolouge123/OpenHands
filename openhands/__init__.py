import os
from pathlib import Path

__package_name__ = 'openhands_ai'


def get_version():
    # Try getting the version from pyproject.toml
    try:
        root_dir = os.path.dirname(os.path.dirname(os.path.abspath(__file__)))
        candidate_paths = [
            Path(root_dir) / 'pyproject.toml',
            Path(root_dir) / 'openhands' / 'pyproject.toml',
        ]
        for file_path in candidate_paths:
            if file_path.is_file():
                with open(file_path, 'r') as f:
                    for line in f:
                        if line.strip().startswith('version ='):
                            return line.split('=', 1)[1].strip().strip('"').strip("'")
    except FileNotFoundError:
        pass

    try:
        from importlib.metadata import PackageNotFoundError, version

        return version(__package_name__)
    except (ImportError, PackageNotFoundError):
        pass

    try:
<<<<<<< HEAD
        from pkg_resources import (  # type: ignore[import-untyped]
            DistributionNotFound,
            get_distribution,
        )
=======
        from pkg_resources import DistributionNotFound, get_distribution  # type: ignore
>>>>>>> 6fc1a63e

        return get_distribution(__package_name__).version
    except (ImportError, DistributionNotFound):
        pass

    return 'unknown'


try:
    __version__ = get_version()
except Exception:
    __version__ = 'unknown'<|MERGE_RESOLUTION|>--- conflicted
+++ resolved
@@ -29,14 +29,7 @@
         pass
 
     try:
-<<<<<<< HEAD
-        from pkg_resources import (  # type: ignore[import-untyped]
-            DistributionNotFound,
-            get_distribution,
-        )
-=======
         from pkg_resources import DistributionNotFound, get_distribution  # type: ignore
->>>>>>> 6fc1a63e
 
         return get_distribution(__package_name__).version
     except (ImportError, DistributionNotFound):
