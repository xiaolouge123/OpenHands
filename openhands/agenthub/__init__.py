--- conflicted
+++ resolved
@@ -4,15 +4,8 @@
 
 
 from openhands.agenthub import (  # noqa: E402
-    browser_monitor_agent,
     browsing_agent,
     codeact_agent,
-<<<<<<< HEAD
-    deepcoder_agent,
-    deepplanner_agent,
-    delegator_agent,
-=======
->>>>>>> 6fc1a63e
     dummy_agent,
     loc_agent,
     readonly_agent,
@@ -26,28 +19,6 @@
     'dummy_agent',
     'browsing_agent',
     'visualbrowsing_agent',
-<<<<<<< HEAD
-    'deepplanner_agent',
-    'browser_monitor_agent',
-    'deepcoder_agent',
-]
-
-for agent in all_microagents.values():
-    name = agent['name']
-    prompt = agent['prompt']
-
-    anon_class = type(
-        name,
-        (MicroAgent,),
-        {
-            'prompt': prompt,
-            'agent_definition': agent,
-        },
-    )
-
-    Agent.register(name, anon_class)
-=======
     'readonly_agent',
     'loc_agent',
-]
->>>>>>> 6fc1a63e
+]