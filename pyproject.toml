--- conflicted
+++ resolved
@@ -40,10 +40,7 @@
 uvicorn = "*"
 numpy = "*"
 json-repair = "*"
-<<<<<<< HEAD
-=======
 browsergym-core = "0.13.3"                         # integrate browsergym-core as the browsing interface
->>>>>>> 6fc1a63e
 html2text = "*"
 deprecated = "*"
 pexpect = "*"
@@ -95,14 +92,7 @@
 kubernetes = "^33.1.0"
 pyyaml = "^6.0.2"
 memory-profiler = "^0.61.0"
-<<<<<<< HEAD
-daytona-sdk = "0.9.1"
-python-json-logger = "^3.2.1"
-browsergym-core = { git = "https://github.com/xiaolouge123/BrowserGym.git", rev = 'v0.10.2-dev-openhands',  subdirectory = "browsergym/core" }
-browsergym = "0.10.2"
-=======
 jupyter_kernel_gateway = "*"
->>>>>>> 6fc1a63e
 
 # Third-party runtime dependencies (optional)
 e2b = { version = ">=1.0.5,<1.8.0", optional = true }
@@ -163,8 +153,6 @@
 matplotlib = "*"
 seaborn = "*"
 tabulate = "*"
-<<<<<<< HEAD
-=======
 browsergym = "0.13.3"
 browsergym-webarena = "0.13.3"
 browsergym-miniwob = "0.13.3"
@@ -184,7 +172,6 @@
 rouge = "^1.0.1"
 python-levenshtein = ">=0.26.1,<0.28.0"
 tree-sitter-python = "^0.23.6"
->>>>>>> 6fc1a63e
 
 [tool.poetry-dynamic-versioning]
 enable = true
